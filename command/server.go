--- conflicted
+++ resolved
@@ -254,9 +254,8 @@
 	}
 
 	coreConfig := &vault.CoreConfig{
-<<<<<<< HEAD
 		Physical:            backend,
-		RedirectAddr:        config.Backend.RedirectAddr,
+		RedirectAddr:        config.Storage.RedirectAddr,
 		HAPhysical:          nil,
 		Seal:                seal,
 		AuditBackends:       c.AuditBackends,
@@ -272,22 +271,6 @@
 		PluginDirectory:     config.PluginDirectory,
 		VaultBinaryLocation: ex,
 		VaultBinarySHA256:   sha256Value,
-=======
-		Physical:           backend,
-		RedirectAddr:       config.Storage.RedirectAddr,
-		HAPhysical:         nil,
-		Seal:               seal,
-		AuditBackends:      c.AuditBackends,
-		CredentialBackends: c.CredentialBackends,
-		LogicalBackends:    c.LogicalBackends,
-		Logger:             c.logger,
-		DisableCache:       config.DisableCache,
-		DisableMlock:       config.DisableMlock,
-		MaxLeaseTTL:        config.MaxLeaseTTL,
-		DefaultLeaseTTL:    config.DefaultLeaseTTL,
-		ClusterName:        config.ClusterName,
-		CacheSize:          config.CacheSize,
->>>>>>> b228f5eb
 	}
 	if dev {
 		coreConfig.DevToken = devRootTokenID
